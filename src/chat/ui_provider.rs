--- conflicted
+++ resolved
@@ -1,24 +1,15 @@
-<<<<<<< HEAD
 use bevy::{prelude::*, ui::RelativeCursorPosition};
 use crate::chat::controller::{NameBoxBackground, NameText, TextBoxBackground};
 
-=======
 use bevy::{color::palettes::css::RED, prelude::*, ui::RelativeCursorPosition};
 
 use crate::chat::{controller::{InfoText, MessageText, NameBoxBackground, NameText, TextBoxBackground}, GUIScrollText};
->>>>>>> 736fd31f
 pub fn backplate_container() -> impl Bundle {
     (
         Node {
             width: Val::Vw(70.),
-<<<<<<< HEAD
             height: Val::Percent(20.),
             margin: UiRect::all(Val::Auto).with_bottom(Val::Px(45.)),
-=======
-            height: Val::Vh(20.),
-            margin: UiRect::all(Val::Auto).with_bottom(Val::Px(25.)),
-            // position_type: PositionType::Absolute,
->>>>>>> 736fd31f
             display: Display::Flex,
             flex_direction: FlexDirection::Column,
             ..default()
@@ -102,8 +93,6 @@
             font_size: 40.0,
             ..default()
         },
-<<<<<<< HEAD
-=======
         TextLayout {
             justify: Justify::Center,
             linebreak: LineBreak::WordBoundary,
@@ -111,6 +100,5 @@
         TextColor(Color::Srgba(RED)),
         ZIndex(3),
         InfoText
->>>>>>> 736fd31f
     )
 }